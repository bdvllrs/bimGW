from typing import Optional, Tuple

import torch
from torch import nn
from torch.nn import functional as F

from bim_gw.modules.workspace_module import WorkspaceModule
from bim_gw.utils.losses.mmd import mmd_loss
from bim_gw.utils.utils import log_image
from bim_gw.utils.vae import reparameterize, gaussian_nll, softclip


class DeconvResNetBlock(nn.Module):
    def __init__(self, inplanes, planes, kernel_size, stride, padding, upsample=False):
        super(DeconvResNetBlock, self).__init__()

        self.block1 = nn.Sequential(
            nn.ConvTranspose2d(inplanes, inplanes, kernel_size, 1, 1, bias=False),
            nn.BatchNorm2d(inplanes),
            nn.ReLU(inplace=True),
        )
        self.block2 = nn.Sequential(
            nn.ConvTranspose2d(inplanes, planes, kernel_size, stride, 1, padding, bias=False),
            nn.BatchNorm2d(planes),
            nn.ReLU(inplace=True),
        )

        self.relu = nn.ReLU(inplace=True)

        self.upsample = nn.Identity()
        if upsample:
            self.upsample = nn.Sequential(
                nn.ConvTranspose2d(inplanes, planes, kernel_size, stride, 1, padding, bias=False),
                nn.BatchNorm2d(planes),
            )

    def forward(self, x):
        out = self.block1(x)  # (B, C, W, H)
        out = self.block2(out)  # (B, C, W, H)
        out = out + self.upsample(x)  # (B, C/2, W*2, H*2)
        out = self.relu(out)
        return out


class ResNetDecoder(nn.Module):
    def __init__(self, z_dim):
        super().__init__()
        self.z_dim = z_dim

        self.layer1 = nn.Sequential(
            DeconvResNetBlock(512, 512, 3, 1, 0, True),
            DeconvResNetBlock(512, 256, 3, 2, 1, True),
        )
        self.layer2 = nn.Sequential(
            DeconvResNetBlock(256, 256, 3, 1, 0, True),
            DeconvResNetBlock(256, 128, 3, 2, 1, True),
        )
        self.layer3 = nn.Sequential(
            DeconvResNetBlock(128, 128, 3, 1, 0, True),
            DeconvResNetBlock(128, 64, 3, 2, 1, True),
        )
        self.layer4 = nn.Sequential(
            DeconvResNetBlock(64, 64, 3, 1, 0, False),
            DeconvResNetBlock(64, 64, 3, 1, 0, False),
        )

        self.unpool = nn.Sequential(
            nn.ConvTranspose2d(64, 64, 3, 2, 1, output_padding=1, bias=False),
            nn.BatchNorm2d(64),
            nn.ReLU(inplace=True),
        )

        self.conv = nn.ConvTranspose2d(64, 3, 7, 2, 3, output_padding=1, bias=False)
        self.linear = nn.Linear(self.z_dim, 512, bias=False)
        self.bn = nn.BatchNorm2d(512)

    def forward(self, x):
        x = self.linear(x)  # (B, 512)
        x = x.reshape(x.size(0), 512, 1, 1)  # (B, 512, 1, 1)
        out = self.bn(x)
        out = self.layer1(out)
        out = self.layer2(out)
        out = self.layer3(out)
        out = self.layer4(out)
        out = self.unpool(out)
        out = self.conv(out)
        return out


class VAE(WorkspaceModule):
    def __init__(self, image_size: int, channel_num: int, ae_size: int, z_size: int, beta: float = 1,
                 vae_type="beta",
                 n_validation_examples: int = 32,
                 optim_lr: float = 3e-4, optim_weight_decay: float = 1e-5,
                 scheduler_step: int = 20, scheduler_gamma: float = 0.5,
                 validation_reconstruction_images: Optional[torch.Tensor] = None,
                 n_FID_samples=1000,
                 mmd_loss_coef=0.,
                 kl_loss_coef=0.):
        # configurations
        super().__init__()
        self.save_hyperparameters()

        self.image_size = image_size
        assert channel_num in [1, 3]
        assert beta >= 0. and optim_lr >= 0 and optim_weight_decay >= 0 and scheduler_step >= 0
        self.channel_num = channel_num
        self.ae_size = ae_size
        self.z_size = z_size
        self.beta = beta
        assert vae_type in ["beta", "sigma", "optimal_sigma"]
        self.vae_type = vae_type
        self.n_FID_samples = n_FID_samples

        self.output_dims = [1, self.z_size]
        self.decoder_activation_fn = [
            torch.sigmoid,
            None
        ]
        self.losses = [
            F.binary_cross_entropy,
            lambda x, y: (
                F.mse_loss(x, y) +
                mmd_loss_coef * mmd_loss(x, y) +
                kl_loss_coef * self.kl_divergence_loss(x.mean(0), x.var(0).log())
            )
        ]

        # val sampling
        self.register_buffer("validation_sampling_z", torch.randn(n_validation_examples, self.z_size))

        if validation_reconstruction_images is not None:
            self.register_buffer("validation_reconstruction_images", validation_reconstruction_images)
        else:
            self.validation_reconstruction_images = None

        if self.vae_type == "sigma":
            self.log_sigma = nn.Parameter(torch.tensor(0.), requires_grad=True)
        else:
            self.register_buffer("log_sigma", torch.tensor(0.))

        # self.encoder = torchvision.models.resnet18(False)
        # self.encoder.fc = nn.Identity()
        #
        # # q
        # self.q_mean = nn.Linear(512, self.z_size)
        # self.q_logvar = nn.Linear(512, self.z_size)
        #
        # # decoder
        # self.decoder = ResNetDecoder(z_size)
        self.encoder = CEncoderV2(channel_num, image_size, ae_size=ae_size, batchnorm=True)

        self.q_mean = nn.Linear(self.encoder.out_size, self.z_size)
        self.q_logvar = nn.Linear(self.encoder.out_size, self.z_size)

        self.decoder = CDecoderV2(channel_num, image_size, ae_size=ae_size, z_size=self.z_size, batchnorm=True)

    def encode_stats(self, x: torch.Tensor) -> Tuple[torch.Tensor, torch.Tensor]:
        out = self.encoder(x)
        out = out.view(out.size(0), -1)

        mean_z = self.q_mean(out)
        var_z = self.q_logvar(out)
        return mean_z, var_z

    def encode(self, x: torch.Tensor):
        is_active, x = x
        mean_z, _ = self.encode_stats(x)

        # z = reparameterize(mean_z, var_z)
        return is_active, mean_z

    def decode(self, z: torch.Tensor):
        is_active, z = z
        return is_active, self.decoder(z)

    def forward(self, x: torch.Tensor) -> Tuple[Tuple[torch.Tensor, torch.Tensor], torch.Tensor]:
        mean, logvar = self.encode_stats(x)
        z = reparameterize(mean, logvar)

        # reconstruct x from z
        x_reconstructed = self.decoder(z)

        return (mean, logvar), x_reconstructed

    def reconstruction_loss(self, x_reconstructed: torch.Tensor, x: torch.Tensor) -> torch.Tensor:
        assert x_reconstructed.size() == x.size()
        if self.vae_type == "optimal_sigma":
            log_sigma = ((x - x_reconstructed) ** 2).mean([0, 1, 2, 3], keepdim=True).sqrt().log()
            log_sigma = softclip(log_sigma, -6)
            self.log_sigma = log_sigma.squeeze()
        loss = gaussian_nll(x_reconstructed, self.log_sigma, x).sum()
        return loss

    def kl_divergence_loss(self, mean: torch.Tensor, logvar: torch.Tensor) -> torch.Tensor:
        kl = -0.5 * torch.sum(1 + logvar - mean.pow(2) - logvar.exp())
        return kl

    def sample(self, size: int) -> torch.Tensor:
        z = torch.randn(size, self.z_size).to(self.device)
        return self.decoder(z)

    def generate(self, samples):
        return self.decode(samples)

    def step(self, batch, mode="train"):
        x = batch[0]["v"][1]

        (mean, logvar), x_reconstructed = self(x)
        reconstruction_loss = self.reconstruction_loss(x_reconstructed, x)
        kl_divergence_loss = self.kl_divergence_loss(mean, logvar)
        total_loss = reconstruction_loss + self.beta * kl_divergence_loss

        self.log(f"{mode}_reconstruction_loss", reconstruction_loss, logger=True, on_epoch=(mode == "val"))
        self.log(f"{mode}_kl_divergence_loss", kl_divergence_loss, logger=True, on_epoch=(mode == "val"))
        self.log(f"{mode}_total_loss", total_loss, on_epoch=(mode == "val"))
        if mode == "train":
            self.log("log_sigma", self.log_sigma, logger=True)
        return total_loss

    def training_step(self, batch, batch_idx):
        return self.step(batch, mode="train")

    def validation_step(self, batch, batch_idx):
        return self.step(batch, mode="val")

    def validation_epoch_end(self, outputs):
<<<<<<< HEAD
        if self.validation_reconstruction_images is not None:
=======
        for logger in self.loggers:
>>>>>>> c1ee98c4
            x = self.validation_reconstruction_images
            _, x_reconstructed = self(x)

            if self.current_epoch == 0:
<<<<<<< HEAD
                log_image(self.logger, x[:self.hparams.n_validation_examples], "val_original_images")

            log_image(self.logger, x_reconstructed[:self.hparams.n_validation_examples], "val_reconstruction")
            sampled_images = self.decoder(self.validation_sampling_z)
            log_image(self.logger, sampled_images, "val_sampling")
=======
                log_image(logger, x[:self.hparams.n_validation_examples], "val_original_images")

            log_image(logger, x_reconstructed[:self.hparams.n_validation_examples], "val_reconstruction")
            sampled_images = self.decoder(self.validation_sampling_z)
            log_image(logger, sampled_images, "val_sampling")
>>>>>>> c1ee98c4

            # # FID
            # fid, mse = compute_FID(
            #     self.trainer.datamodule.inception_stats_path_train,
            #     self.trainer.datamodule.val_dataloader()[0],
            #     self, self.z_size, [self.image_size, self.image_size],
            #     self.device, self.n_FID_samples
            # )
            # self.log("val_fid", fid)
            # # self.print("FID: ", fid)
            # self.log("val_mse", mse)
<<<<<<< HEAD
=======

            #
            # stat_train = np.load(self.trainer.datamodule.inception_stats_path_train, allow_pickle=True).item()
            # mu_dataset_train = stat_train['mu']
            # sigma_dataset_train = stat_train['sigma']
            #
            # stat_test = np.load(self.trainer.datamodule.inception_stats_path_val, allow_pickle=True).item()
            # mu_dataset_test = stat_test['mu']
            # sigma_dataset_test = stat_test['sigma']
            #
            # fid_value = calculate_frechet_distance(mu_dataset_train, sigma_dataset_train, mu_dataset_test, sigma_dataset_test)
            # self.print("FID test: ", fid_value)
>>>>>>> c1ee98c4

    def configure_optimizers(self):
        optimizer = torch.optim.Adam(self.parameters(), lr=self.hparams.optim_lr,
                                     weight_decay=self.hparams.optim_weight_decay)
        scheduler = torch.optim.lr_scheduler.StepLR(optimizer, self.hparams.scheduler_step,
                                                    self.hparams.scheduler_gamma)
        return [optimizer], [scheduler]

    def log_domain(self, logger, x, title, max_examples=None):
        log_image(logger, x[:max_examples], title)


class CEncoderV2(nn.Module):
    def __init__(self, num_channels, input_size, ae_size=1028, batchnorm=False):
        super().__init__()

        if input_size >= 32:
            sizes = [ae_size // (2 ** i) for i in reversed(range(4))]  # 1 2 4 8 # 32 64 128 256
        else:
            sizes = [32, 64, 128, 256]

        if input_size == 64:
            # kernel_size = 4
            # padding = 1
            kernel_size = 5
            padding = 2
        else:
            kernel_size = 4
            padding = 1

        if ae_size is not None:
            sizes[-1] = ae_size

        self.layers = nn.Sequential(
            nn.Conv2d(num_channels, sizes[0], kernel_size=kernel_size, stride=2, padding=padding, bias=not batchnorm),
            nn.BatchNorm2d(sizes[0]) if batchnorm else nn.Identity(),
            nn.ReLU(),
            nn.Conv2d(sizes[0], sizes[1], kernel_size=kernel_size, stride=2, padding=padding, bias=not batchnorm),
            nn.BatchNorm2d(sizes[1]) if batchnorm else nn.Identity(),
            nn.ReLU(),
            nn.Conv2d(sizes[1], sizes[2], kernel_size=kernel_size, stride=2, padding=padding, bias=not batchnorm),
            nn.BatchNorm2d(sizes[2]) if batchnorm else nn.Identity(),
            nn.ReLU(),
            nn.Conv2d(sizes[2], sizes[3], kernel_size=kernel_size, stride=2, padding=padding, bias=not batchnorm),
            nn.BatchNorm2d(sizes[3]) if batchnorm else nn.Identity(),
            nn.ReLU(),
        )

        self.out_size = sizes[3] * 2 * 2 * (input_size // 32) * (input_size // 32)

    def forward(self, x):
        # x = self.layers(x).view(x.size(0), -1)
        # print(x.shape)
        # return x
        return self.layers(x).view(x.size(0), -1)


class CDecoderV2(nn.Module):
    def __init__(self, num_channels, input_size, z_size, ae_size=1028, batchnorm=False):
        super().__init__()

        if input_size <= 32:
            if input_size >= 32:
                sizes = [ae_size // (2 ** i) for i in reversed(range(3))]  # 1 2 4 8 # 32 64 128 256
            else:
                sizes = [64, 128, 256]

            if ae_size is not None:
                sizes[-1] = ae_size

            kernel_size = 4
            padding = 1

            self.layers = nn.Sequential(
                nn.ConvTranspose2d(z_size, sizes[2], kernel_size=8, stride=1, bias=not batchnorm),
                nn.BatchNorm2d(sizes[2]) if batchnorm else nn.Identity(),
                nn.ReLU(),
                nn.ConvTranspose2d(sizes[2], sizes[1], kernel_size=kernel_size, stride=2, padding=padding,
                                   bias=not batchnorm),
                nn.BatchNorm2d(sizes[1]) if batchnorm else nn.Identity(),
                nn.ReLU(),
                nn.ConvTranspose2d(sizes[1], sizes[0], kernel_size=kernel_size, stride=2, padding=padding,
                                   bias=not batchnorm),
                nn.BatchNorm2d(sizes[0]) if batchnorm else nn.Identity(),
                nn.ReLU(),
            )
            out_padding_layer = nn.ZeroPad2d((0, 1, 0, 1))
            final_padding = 1

            out_size = sizes[0]
        else:
            ae_size = 1024 if ae_size is None else ae_size

            sizes = [ae_size // (2 ** i) for i in reversed(range(4))]

            kernel_size = 5
            padding = 2

            self.layers = nn.Sequential(
                nn.ConvTranspose2d(z_size, sizes[3], kernel_size=8, stride=1, bias=not batchnorm),
                nn.BatchNorm2d(sizes[3]) if batchnorm else nn.Identity(),
                nn.ReLU(),
                nn.ConvTranspose2d(sizes[3], sizes[2], kernel_size=kernel_size, stride=2, padding=padding,
                                   output_padding=1, bias=not batchnorm),
                nn.BatchNorm2d(sizes[2]) if batchnorm else nn.Identity(),
                nn.ReLU(),
                nn.ConvTranspose2d(sizes[2], sizes[1], kernel_size=kernel_size, stride=2, padding=padding,
                                   output_padding=1, bias=not batchnorm),
                nn.BatchNorm2d(sizes[1]) if batchnorm else nn.Identity(),
                nn.ReLU(),
                nn.ConvTranspose2d(sizes[1], sizes[0], kernel_size=kernel_size, stride=2, padding=padding,
                                   output_padding=1, bias=not batchnorm),
                nn.BatchNorm2d(sizes[0]) if batchnorm else nn.Identity(),
                nn.ReLU(),
            )
            out_padding_layer = nn.Identity()
            # final_padding = 2

            out_size = sizes[0]

        self.out_layer = nn.Sequential(
            out_padding_layer,
            nn.Conv2d(sizes[0], num_channels, kernel_size=kernel_size, stride=1, padding=padding),
            nn.Sigmoid()
        )

        self.output_fun = self.out_layer

    def forward(self, z):
        return self.output_fun(self.layers(z[:, :, None, None]))<|MERGE_RESOLUTION|>--- conflicted
+++ resolved
@@ -225,54 +225,40 @@
         return self.step(batch, mode="val")
 
     def validation_epoch_end(self, outputs):
-<<<<<<< HEAD
         if self.validation_reconstruction_images is not None:
-=======
-        for logger in self.loggers:
->>>>>>> c1ee98c4
-            x = self.validation_reconstruction_images
-            _, x_reconstructed = self(x)
-
-            if self.current_epoch == 0:
-<<<<<<< HEAD
-                log_image(self.logger, x[:self.hparams.n_validation_examples], "val_original_images")
-
-            log_image(self.logger, x_reconstructed[:self.hparams.n_validation_examples], "val_reconstruction")
-            sampled_images = self.decoder(self.validation_sampling_z)
-            log_image(self.logger, sampled_images, "val_sampling")
-=======
-                log_image(logger, x[:self.hparams.n_validation_examples], "val_original_images")
-
-            log_image(logger, x_reconstructed[:self.hparams.n_validation_examples], "val_reconstruction")
-            sampled_images = self.decoder(self.validation_sampling_z)
-            log_image(logger, sampled_images, "val_sampling")
->>>>>>> c1ee98c4
-
-            # # FID
-            # fid, mse = compute_FID(
-            #     self.trainer.datamodule.inception_stats_path_train,
-            #     self.trainer.datamodule.val_dataloader()[0],
-            #     self, self.z_size, [self.image_size, self.image_size],
-            #     self.device, self.n_FID_samples
-            # )
-            # self.log("val_fid", fid)
-            # # self.print("FID: ", fid)
-            # self.log("val_mse", mse)
-<<<<<<< HEAD
-=======
-
-            #
-            # stat_train = np.load(self.trainer.datamodule.inception_stats_path_train, allow_pickle=True).item()
-            # mu_dataset_train = stat_train['mu']
-            # sigma_dataset_train = stat_train['sigma']
-            #
-            # stat_test = np.load(self.trainer.datamodule.inception_stats_path_val, allow_pickle=True).item()
-            # mu_dataset_test = stat_test['mu']
-            # sigma_dataset_test = stat_test['sigma']
-            #
-            # fid_value = calculate_frechet_distance(mu_dataset_train, sigma_dataset_train, mu_dataset_test, sigma_dataset_test)
-            # self.print("FID test: ", fid_value)
->>>>>>> c1ee98c4
+            for logger in self.loggers:
+                x = self.validation_reconstruction_images
+                _, x_reconstructed = self(x)
+
+                if self.current_epoch == 0:
+                    log_image(logger, x[:self.hparams.n_validation_examples], "val_original_images")
+
+                log_image(logger, x_reconstructed[:self.hparams.n_validation_examples], "val_reconstruction")
+                sampled_images = self.decoder(self.validation_sampling_z)
+                log_image(logger, sampled_images, "val_sampling")
+
+                # # FID
+                # fid, mse = compute_FID(
+                #     self.trainer.datamodule.inception_stats_path_train,
+                #     self.trainer.datamodule.val_dataloader()[0],
+                #     self, self.z_size, [self.image_size, self.image_size],
+                #     self.device, self.n_FID_samples
+                # )
+                # self.log("val_fid", fid)
+                # # self.print("FID: ", fid)
+                # self.log("val_mse", mse)
+
+                #
+                # stat_train = np.load(self.trainer.datamodule.inception_stats_path_train, allow_pickle=True).item()
+                # mu_dataset_train = stat_train['mu']
+                # sigma_dataset_train = stat_train['sigma']
+                #
+                # stat_test = np.load(self.trainer.datamodule.inception_stats_path_val, allow_pickle=True).item()
+                # mu_dataset_test = stat_test['mu']
+                # sigma_dataset_test = stat_test['sigma']
+                #
+                # fid_value = calculate_frechet_distance(mu_dataset_train, sigma_dataset_train, mu_dataset_test, sigma_dataset_test)
+                # self.print("FID test: ", fid_value)
 
     def configure_optimizers(self):
         optimizer = torch.optim.Adam(self.parameters(), lr=self.hparams.optim_lr,

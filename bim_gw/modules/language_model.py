--- conflicted
+++ resolved
@@ -206,15 +206,9 @@
         return labels
 
     def log_domain(self, logger, x, name, max_examples=None):
-<<<<<<< HEAD
         is_active, x = x
-        text = [f"{k + 1} - {x[k]}" for k in range(len(x))]
-        text.append("\n-----")
-        logger.log_text(name + "_s", text)
-=======
         text = [[x[k]] for k in range(len(x))]
         logger.log_table(name + "_s", columns=["Text"], data=text)
->>>>>>> e1265273
         encoded_s = self.encode(x)
         predictions = self.shapes_attribute.decode(self.classify(encoded_s))
         self.shapes_attribute.log_domain(logger, predictions, name, max_examples)
@@ -260,16 +254,15 @@
         return total_loss
 
     def validation_epoch_end(self, outputs):
-<<<<<<< HEAD
         if self.validation_domain_examples is not None:
             for logger in self.loggers:
                 encoded_s = self.encode(self.validation_domain_examples["t"])
                 predictions = self.classify(encoded_s)
                 sentence_predictions = self.decode(encoded_s)
 
-                text = [f"{k + 1} - {sentence_predictions[k]}" for k in range(len(sentence_predictions))]
-                text.append("-----")
-                logger.log_text("predictions_text", text)
+                text = [[sentence_predictions[k]] for k in range(len(sentence_predictions))]
+
+                logger.log_table("predictions_text", columns=["Text"], data=text)
 
                     # Images
                 self.shapes_attribute.log_domain(logger, self.shapes_attribute.decode(predictions),
@@ -277,26 +270,8 @@
 
                 if self.current_epoch == 0:
                     self.shapes_attribute.log_domain(logger, self.validation_domain_examples["a"], "target_reconstruction")
-                    logger.log_text("target_text", [f"{k + 1} - {self.validation_domain_examples['t'][k]}" for k in
+                    logger.log_table("target_text", columns=["Text"], data=[[self.validation_domain_examples['t'][k]] for k in
                                                     range(len(sentence_predictions))])
-=======
-        for logger in self.loggers:
-            encoded_s = self.encode(self.validation_domain_examples["t"])
-            predictions = self.classify(encoded_s)
-            sentence_predictions = self.decode(encoded_s)
-
-            text = [[sentence_predictions[k]] for k in range(len(sentence_predictions))]
-            logger.log_table("predictions_text", columns=["Text"], data=text)
-
-            # Images
-            self.shapes_attribute.log_domain(logger, self.shapes_attribute.decode(predictions),
-                                             "predictions_reconstruction")
-
-            if self.current_epoch == 0:
-                self.shapes_attribute.log_domain(logger, self.validation_domain_examples["a"], "target_reconstruction")
-                logger.log_table("target_text", columns=["Text"], data=[[self.validation_domain_examples['t'][k]] for k in
-                                                range(len(sentence_predictions))])
->>>>>>> e1265273
 
     def configure_optimizers(self):
         params = [p for p in self.parameters() if p.requires_grad]

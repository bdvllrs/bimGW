--- conflicted
+++ resolved
@@ -20,11 +20,7 @@
         self.z_size = 8
         self.imsize = imsize
 
-<<<<<<< HEAD
         self.output_dims = [1, self.n_classes, self.z_size]
-=======
-        self.output_dims = [self.n_classes, self.z_size]
->>>>>>> 9cda3f3b
         self.requires_acc_computation = True
         self.decoder_activation_fn = [
             torch.sigmoid,

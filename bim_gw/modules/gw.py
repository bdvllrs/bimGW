from typing import Optional

import numpy as np
import scipy
import torch
import torch.nn.functional as F
import torchmetrics
from matplotlib import pyplot as plt
from neptune.new.types import File
from pytorch_lightning import LightningModule
from torch import nn

from bim_gw.modules.utils import DomainDecoder, DomainEncoder
from bim_gw.modules.workspace_module import PassThroughWM
from bim_gw.utils.grad_norms import GradNormLogger
from bim_gw.utils.utils import val_or_default


def check_domains_eq(domains_ori, domains_comp):
    for o, r in zip(domains_ori.values(), domains_comp.values()):
        assert torch.eq(o[0], r[0]).all()
        if o[1] is not None:
            assert torch.eq(o[1], r[1]).all()


class GlobalWorkspace(LightningModule):
    def __init__(
            self, domain_mods, z_size, hidden_size,
            n_classes=1000,
            loss_coef_demi_cycles=1., loss_coef_cycles=1., loss_coef_supervision=1., loss_coef_cosine=0.,
            optim_lr=3e-4, optim_weight_decay=1e-5, scheduler_mode="fixed", scheduler_interval="epoch",
            scheduler_step=20, scheduler_gamma=0.5,
            domain_examples: Optional[dict] = None,
            monitor_grad_norms: bool = False
    ):

        super(GlobalWorkspace, self).__init__()
        self.save_hyperparameters(ignore=["domain_mods", "domain_examples"])
        # self.automatic_optimization = False

        self.z_size = z_size
        self.hidden_size = hidden_size
        self.monitor_grad_norms = monitor_grad_norms

        for mod in domain_mods.values():
            mod.freeze()  # insures that all modules are frozen

        self.domain_mods = nn.ModuleDict(domain_mods)
        self.domain_names = list(domain_mods.keys())
        self.validation_example_list = None

        # Define encoders for translation
        self.encoders = nn.ModuleDict({item: DomainEncoder(mod.output_dims, self.hidden_size, self.z_size)
                                       for item, mod in domain_mods.items()})
        self.decoders = nn.ModuleDict({item: (DomainDecoder(self.z_size, self.hidden_size,
                                                            mod.output_dims, mod.decoder_activation_fn))
                                       for item, mod in domain_mods.items()})

        # Define losses
        self.loss_fn = {}
        for domain_name, domain in self.domain_mods.items():
            for k in range(len(domain.losses)):
                self.loss_fn[f"{domain_name}_{k}"] = domain.losses[k]

        # Accuracies
        train_accuracy_metrics = []
        val_in_dist_accuracy_metrics = []
        val_ood_accuracy_metrics = []
        self.accuracy_metrics_order = []
        for domain_name, mod in self.domain_mods.items():
            if mod.requires_acc_computation:
                for domain_name_start, mod_start in self.domain_mods.items():
                    if domain_name_start != domain_name:
                        train_accuracy_metrics.append(torchmetrics.Accuracy())
                        val_in_dist_accuracy_metrics.append(torchmetrics.Accuracy())
                        val_ood_accuracy_metrics.append(torchmetrics.Accuracy())
                        self.accuracy_metrics_order.append((domain_name_start, domain_name))

        self.train_accuracy_metrics = nn.ModuleList(train_accuracy_metrics)
        self.val_in_dist_accuracy_metrics = nn.ModuleList(val_in_dist_accuracy_metrics)
        self.val_ood_accuracy_metrics = nn.ModuleList(val_ood_accuracy_metrics)

        self.grad_norms_bin = GradNormLogger()

        # val sampling
        self.domain_examples = domain_examples
        if domain_examples is not None:
            self.validation_example_list = dict()
            for dist, example_dist_vecs in domain_examples.items():
                if example_dist_vecs is not None:
                    for key, example_vecs in example_dist_vecs[0].items():
                        assert key in self.domain_names, f"{key} is not a valid domain for validation examples."
                        if example_vecs is not None:
                            self.validation_example_list[key] = len(example_vecs)
                            for k, example_vec in enumerate(example_vecs):
                                if type(example_vec) is list:
                                    setattr(self, f"validation_{dist}_examples_domain_{key}_{k}", example_vec)
                                else:
                                    self.register_buffer(f"validation_{dist}_examples_domain_{key}_{k}", example_vec)

        self.rotation_error_val = []
        print("Global Workspace instantiated.")

    def encode(self, x, domain_name):
        return self.encoders[domain_name](x)

    def decode(self, z, domain_name):
        return self.decoders[domain_name](z)

    def project(self, latents, masked_domains=None):
        state = [
            self.encode(latents[domain_name], domain_name)
            for domain_name in self.domain_names
        ]
        masks = [masked_domains]
        state = torch.stack(state, dim=1)

        if masked_domains is not None:
            masks = torch.cat(masks, dim=1)
            state[masks, :] = 0.
        return torch.sigmoid(state.sum(dim=1))

    def predict(self, state):
        return {
            domain_name: self.decode(state, domain_name)
            for domain_name in self.domain_names
        }

    def encode_uni_modal(self, domains):
        """
        Encodes unimodal inputs to their unimodal latent version
        """
        out = dict()
        for domain_name, x in domains.items():
            z = []
            for zi in self.domain_mods[domain_name].encode(x):
                if zi.ndim == 1:
                    z.append(zi.reshape(-1, 1))
                else:
                    z.append(zi)
            out[domain_name] = z
        return out

    def decode_uni_modal(self, domains):
        """
        Encodes unimodal inputs to their unimodal latent version
        """
        out = dict()
        for domain_name, x in domains.items():
            z = self.domain_mods[domain_name].decode(x)
            out[domain_name] = z
        return out

    def forward(self, domains):
        """
        Projects from latent version of unimodal vectors to the global workspace.
        """
        out = dict()
        for domain_name, x in domains.items():
            out[domain_name] = self.encode(x, domain_name)
        return out

    def translate(self, x, domain_name_start, domain_name_target):
        """
        Translates x from domain1 to domain2
        """
        z = self.encode(x, domain_name_start)
        return self.decode(z, domain_name_target)

    def demi_cycle(self, x, domain_inter):
        return self.translate(x, domain_inter, domain_inter)

    def cycle(self, x, domain_name_start, domain_name_inter):
        z = self.translate(x, domain_name_start, domain_name_inter)
        return self.translate(z, domain_name_inter, domain_name_start)

    def demi_cycle_loss(self, domains, coef=1.):
        loss = torch.tensor(0.).to(self.device)
        losses = {}
        losses_no_coefs = {}
        total = len(domains)
        for name, domain in domains.items():
            out = self.demi_cycle(domain, name)
            l = torch.tensor(0.).to(self.device)
            for k in range(len(domain)):
                loss_fn = self.loss_fn[f"{name}_{k}"]
                l += loss_fn(out[k], domain[k]).mean() / total
            losses[f"loss_demi_cycle_{name}"] = coef * l
            losses_no_coefs[f"loss_demi_cycle_{name}"] = l
            loss += losses[f"loss_demi_cycle_{name}"]
        losses["demi_cycle_loss"] = loss
        losses_no_coefs["demi_cycle_loss"] = torch.mean(torch.stack(list(losses_no_coefs.values())))
        return losses["demi_cycle_loss"], losses, losses_no_coefs

    def cycle_loss(self, domains, coefficients=1.):
        loss = torch.tensor(0.).to(self.device)
        losses = {}
        losses_no_coefs = {}
        n = len(domains)
        total = n * (n - 1)
        for domain_name_start, domain in domains.items():
            for domain_name_inter in domains.keys():
                if domain_name_start != domain_name_inter:
                    token = f"{domain_name_start}_through_{domain_name_inter}"
                    coef = 1.
                    if isinstance(coefficients, (int, float)):
                        coef = coefficients
                    elif token in coefficients:
                        coef = coefficients[token]

                    out = self.cycle(domain, domain_name_start, domain_name_inter)

                    l = torch.tensor(0.).to(self.device)
                    for k in range(len(domain)):
                        loss_fn = self.loss_fn[f"{domain_name_start}_{k}"]
                        l += loss_fn(out[k], domain[k]).mean() / total
                    losses[f"loss_cycle_{token}"] = coef * l
                    losses_no_coefs[f"loss_cycle_{token}"] = l
                    loss += losses[f"loss_cycle_{token}"]
        losses["cycle_loss"] = loss
        losses_no_coefs["cycle_loss"] = torch.mean(torch.stack(list(losses_no_coefs.values())))
        return losses["cycle_loss"], losses, losses_no_coefs

    def supervision_loss(self, sync_domains, coefficients=1.):
        loss = torch.tensor(0.).to(self.device)
        losses = {}
        losses_no_coefs = {}
        total = 0
        for domain_name_1, domain_1 in sync_domains.items():
            for domain_name_2, domain_2 in sync_domains.items():
                if domain_name_1 != domain_name_2:
                    # project domains into one another
                    pred_domain_2 = self.translate(domain_1, domain_name_1, domain_name_2)

                    for k in range(len(domain_2)):
                        if domain_2[k] is not None:
                            token = f"{domain_name_1}_to_{domain_name_2}_{k}"
                            coef = 1.
                            if isinstance(coefficients, (int, float)):
                                coef = coefficients
                            elif token in coefficients:
                                coef = coefficients[token]

                            loss_fn = self.loss_fn[f"{domain_name_2}_{k}"]
                            l = loss_fn(pred_domain_2[k], domain_2[k]).mean()
                            losses[f"loss_supervision_{token}"] = coef * l
                            losses_no_coefs[f"loss_supervision_{token}"] = l
                            loss += losses[f"loss_supervision_{token}"]
                            total += 1
        if total > 0:
            for name in losses.keys():
                losses[name] = losses[name] / total
                losses_no_coefs[name] = losses_no_coefs[name] / total
            losses["supervision_loss"] = loss / total
            losses_no_coefs["supervision_loss"] = torch.mean(torch.stack(list(losses_no_coefs.values())))
        else:
            losses["supervision_loss"] = loss
        return losses["supervision_loss"], losses, losses_no_coefs

    def cosine_loss(self, sync_domains, coefficients=1.):
        loss = torch.tensor(0.).to(self.device)
        losses = {}
        losses_no_coefs = {}
        cosine_sims = {}
        total = 0
        for domain_name_1, domain_1 in sync_domains.items():
            for domain_name_2, domain_2 in sync_domains.items():
                if domain_name_1 != domain_name_2:
                    # project domains into one another
                    latent_domain_1 = self.encode(domain_1, domain_name_1)
                    latent_domain_2 = self.encode(domain_2, domain_name_2)
                    cosine_sims[f"cosine_sim_s_{domain_name_1}-s_{domain_name_2}"] = torch.cosine_similarity(
                        latent_domain_1, latent_domain_2).mean()

                    token = f"s_{domain_name_1}-s_{domain_name_2}"
                    coef = 1.
                    if isinstance(coefficients, (int, float)):
                        coef = coefficients
                    elif token in coefficients:
                        coef = coefficients[token]

                    l = F.cosine_embedding_loss(latent_domain_1, latent_domain_2,
                                                torch.ones(latent_domain_1.size(0)).to(latent_domain_1.device))
                    losses[f"loss_cosine_{token}"] = coef * l
                    losses_no_coefs[f"loss_cosine_{token}"] = l
                    loss += losses[f"loss_cosine_{token}"]
                    total += 1
        if total > 0:
            for name in losses.keys():
                losses[name] = losses[name] / total
                losses_no_coefs[name] = losses_no_coefs[name] / total
            losses["cosine_loss"] = loss / total
            losses_no_coefs["cosine_loss"] = torch.mean(torch.stack(list(losses_no_coefs.values())))
        else:
            losses["cosine_loss"] = loss
        losses_no_coefs.update(cosine_sims)
        return losses["cosine_loss"], losses, losses_no_coefs

    def step(self, latents, latent_targets, mode="val", prefix=""):
        losses = dict()
        loss_no_coef = dict()

        demi_cycle_loss, l, l_no_coefs = self.demi_cycle_loss(latents, self.hparams.loss_coef_demi_cycles)
        losses.update(l)
        loss_no_coef.update(l_no_coefs)

        cycle_loss, l, l_no_coefs = self.cycle_loss(latents, self.hparams.loss_coef_cycles)
        losses.update(l)
        loss_no_coef.update(l_no_coefs)

        supervision_loss, l, l_no_coefs = self.supervision_loss(latent_targets, self.hparams.loss_coef_supervision)
        losses.update(l)
        loss_no_coef.update(l_no_coefs)

        cosine_loss, l, l_no_coefs = self.cosine_loss(latent_targets, self.hparams.loss_coef_cosine)
        losses.update(l)
        loss_no_coef.update(l_no_coefs)

        total_loss = demi_cycle_loss + supervision_loss + cycle_loss + cosine_loss
        total_loss_no_coef = loss_no_coef["demi_cycle_loss"] + loss_no_coef["cycle_loss"] + loss_no_coef[
            "supervision_loss"] + loss_no_coef["cosine_loss"]

        batch_size = latents[list(latents.keys())[0]][0].size(0)
        for name, loss in loss_no_coef.items():
            self.log(f"{mode}{prefix}_{name}", loss, logger=True,
                     add_dataloader_idx=False, batch_size=batch_size)
        self.log(f"{mode}{prefix}_total_loss", total_loss_no_coef, logger=True,
                 add_dataloader_idx=False, batch_size=batch_size)
        self.log(f"{mode}{prefix}_total_loss_with_coef", total_loss, logger=True,
                 add_dataloader_idx=False, batch_size=batch_size)

        # compute accuracies
        for acc_fn, (domain_name_start, domain_name) in zip(getattr(self, f"{mode}{prefix}_accuracy_metrics"),
                                                            self.accuracy_metrics_order):
            predicted_t = self.translate(latent_targets[domain_name_start], domain_name_start, domain_name)
            prediction = self.domain_mods[domain_name].decode(predicted_t)
            accuracy = self.domain_mods[domain_name].compute_acc(acc_fn, prediction,
                                                                 latent_targets[domain_name])
            self.log(f"{mode}{prefix}_acc_{domain_name_start}_to_{domain_name}", accuracy, logger=True,
                     on_step=(mode != "val"), on_epoch=(mode == "val"), add_dataloader_idx=False)
        return total_loss, losses

    def training_step(self, batch, batch_idx):
<<<<<<< HEAD
        domains, targets = batch[0], batch[1]
        opt = self.optimizers()
=======
>>>>>>> 9cda3f3b
        # remove the sync batch

        latents = self.encode_uni_modal(domains)
        latent_targets = self.encode_uni_modal(targets)

<<<<<<< HEAD
        total_loss, losses = self.step(latents, latent_targets, mode="train")

        if self.monitor_grad_norms:
            grad_norms = self.manual_backward_with_grad_norm_monitoring(losses)
            self.grad_norms_bin.log(grad_norms)
            for name, grad_norm in grad_norms.items():
                self.log(f"grad_norm_{name.replace('@', '_')}", grad_norm, logger=True)
        else:
            self.manual_backward(total_loss)

        opt.step()
=======
        total_loss, losses = self.step(latents, sync_latents, sync_supervision, mode="train")
        #
        # if self.monitor_grad_norms:
        #     grad_norms = self.manual_backward_with_grad_norm_monitoring(losses)
        #     self.grad_norms_bin.log(grad_norms)
        #     for name, grad_norm in grad_norms.items():
        #         self.log(f"grad_norm_{name.replace('@', '_')}", grad_norm, logger=True)
>>>>>>> 9cda3f3b

        return total_loss

    def validation_step(self, domains, batch_idx, dataset_idx=0):
        domains, targets = domains[0], domains[1]
        latents = self.encode_uni_modal(domains)
        prefix = "_in_dist" if dataset_idx == 0 else "_ood"
        total_loss, losses = self.step(latents, latents, mode="val", prefix=prefix)

        # latent_start = self.domain_mods["v"].encode(domains["v"])
        # latent_end = self.translate(latent_start, "v", "t")
        # domain_end_pred = self.domain_mods["t"].decode(latent_end)
        # rotations_pred = domain_end_pred[1][:, 3].detach().cpu().numpy()
        # rotations_ori = domains["t"][1][:, 3].detach().cpu().numpy()
        # diff = rotations_pred - rotations_ori
        # diff = np.where(diff > np.pi, diff - 2 * np.pi, diff)
        # self.rotation_error_val.extend((diff * 180 / np.pi).tolist())
        return total_loss

    def test_step(self, domains, batch_idx, dataset_idx=0):
        latents = self.encode_uni_modal(domains)
        total_loss, losses = self.step(latents, latents, domains, mode="test")
        return total_loss

    def get_validation_examples(self, dist):
        domain_examples = {}
        for domain_name, n_items in self.validation_example_list.items():
            domain_example = [
                getattr(self, f"validation_{dist}_examples_domain_{domain_name}_{k}") for k in range(n_items)
            ]
            if len(domain_example) == 1:
                domain_example = domain_example[0]
            domain_examples[domain_name] = domain_example
        return domain_examples

    def log_images(self, logger, examples, slug="val", max_examples=None):
        if self.current_epoch == 0:
            for domain_name, domain_example in examples.items():
                self.domain_mods[domain_name].log_domain(logger, domain_example,
                                                         f"{slug}_original_domain_{domain_name}", max_examples)
                if domain_name == "v":
                    latent = self.domain_mods[domain_name].encode(domain_example).detach().cpu().numpy()
                    fig, axes = plt.subplots(1, latent.shape[1])
                    for k in range(latent.shape[1]):
                        l = latent[:, k]
                        axes[k].hist(l, 50, density=True)
                        x = np.linspace(-0.8, 0.8, 100)
                        axes[k].plot(x, scipy.stats.norm.pdf(x, 0, 1))
                    logger.log_image("original_v_hist", fig)
                    plt.close(fig)

        if len(self.rotation_error_val):
            fig = plt.figure()
            plt.hist(self.rotation_error_val, 50, density=True)
            logger.log_image("rotation_error_val", fig)
            plt.close(fig)
            self.rotation_error_val = []

        for domain_name, domain_example in examples.items():
            # Demi cycles
            latent_x = self.domain_mods[domain_name].encode(domain_example)
            latent_reconstructed = self.demi_cycle(latent_x, domain_name)
            x_reconstructed = self.domain_mods[domain_name].decode(latent_reconstructed)
            self.domain_mods[domain_name].log_domain(logger, x_reconstructed,
                                                     f"{slug}_demi_cycle_{domain_name}", max_examples)

            for domain_name_2, domain_example_2 in examples.items():
                if domain_name_2 != domain_name:
                    # Full cycles
                    latent_x = self.domain_mods[domain_name].encode(domain_example)
                    latent_reconstructed = self.cycle(latent_x, domain_name, domain_name_2)
                    x_reconstructed = self.domain_mods[domain_name].decode(latent_reconstructed)
                    self.domain_mods[domain_name].log_domain(logger, x_reconstructed,
                                                             f"{slug}_cycle_{domain_name}_through_{domain_name_2}",
                                                             max_examples)

                    # Translations
                    latent_start = self.domain_mods[domain_name].encode(domain_example)
                    latent_end = self.translate(latent_start, domain_name, domain_name_2)
                    domain_end_pred = self.domain_mods[domain_name_2].decode(latent_end)
                    self.domain_mods[domain_name_2].log_domain(
                        logger, domain_end_pred,
                        f"{slug}_translation_{domain_name}_to_{domain_name_2}",
                        max_examples
                    )
                    if domain_name == "t" and domain_name_2 == "v":
                        fig, axes = plt.subplots(1, latent_end.size(1))
                        for k in range(latent_end.size(1)):
                            l = latent_end.detach().cpu().numpy()[:, k]
                            x = np.linspace(-0.8, 0.8, 100)
                            axes[k].hist(l, 50, density=True)
                            axes[k].plot(x, scipy.stats.norm.pdf(x, 0, 1))
                        logger.log_image("decoded_v_hist", fig)
                        plt.close(fig)

    def validation_epoch_end(self, outputs):
        if self.domain_examples is not None:
            for logger in self.loggers:
                self.set_unimodal_pass_through(False)
                if self.current_epoch == 0:
                    if self.trainer.datamodule.ood_boundaries is not None:
                        logger.log_hyperparams({"ood_boundaries": str(self.trainer.datamodule.ood_boundaries)})
                # self.logger.experiment["grad_norm_array"].upload(File.as_html(self.grad_norms_bin.values(15)))
                for dist in ["in_dist", "ood"]:
                    if self.domain_examples[dist] is not None:
                        validation_examples = self.get_validation_examples(dist)

                        if self.validation_example_list is not None:
                            self.log_images(logger, validation_examples, f"val_{dist}")

                if self.domain_examples["train"] is not None:
                    train_examples = self.get_validation_examples("train")
                    self.log_images(logger, train_examples, "train")

                self.set_unimodal_pass_through(True)

    def set_unimodal_pass_through(self, mode=True):
        for domain_mod in self.domain_mods.values():
            if isinstance(domain_mod, PassThroughWM):
                domain_mod.pass_through(mode)

    def on_train_epoch_start(self):
        self.domain_mods.eval()

    def configure_optimizers(self):
        params = []
        for model_type in ["encoders", "decoders"]:
            for domain_name, encoder in getattr(self, model_type).items():
                params.append({
                    "params": encoder.parameters(),
                    "lr": self.hparams.optim_lr[model_type],
                    "weight_decay": self.hparams.optim_weight_decay
                })
        optimizer = torch.optim.Adam(params)

        scheduler_interval = self.hparams.scheduler_interval
        scheduler_step = self.hparams.scheduler_step
        scheduler_gamma = self.hparams.scheduler_gamma
        if self.hparams.scheduler_mode == "adaptive":
            # Convert into step interval if adaptive mode.
<<<<<<< HEAD
            if scheduler_interval == "epoch":
                size_dataset = len(self.trainer.datamodule.shapes_train)
                batch_size = self.trainer.datamodule.batch_size
=======
            size_dataset = len(self.trainer.datamodule.shapes_train["sync_"])
            batch_size = self.trainer.datamodule.batch_size
            if scheduler_interval == "step":
>>>>>>> 9cda3f3b
                n_step_per_epoch = int(size_dataset / batch_size)
                scheduler_step /= n_step_per_epoch
            # If less data, we need to do more scheduler steps. Must depend on the synchronised data
<<<<<<< HEAD
            prop_labelled_image = 1. - self.trainer.datamodule.prop_sync_domains["all"]
            scheduler_step = int(scheduler_step / prop_labelled_image)
=======
            steps_per_new_epoch = int(scheduler_step * (size_dataset * self.trainer.datamodule.prop_labelled_images) / batch_size)
            scheduler_step = max(1, steps_per_new_epoch)
            scheduler_interval = "step"
            print(f"Scheduler will be updated every {scheduler_step} step(s).")
>>>>>>> 9cda3f3b

        scheduler = torch.optim.lr_scheduler.StepLR(optimizer, scheduler_step, scheduler_gamma)
        return {
            "optimizer": optimizer,
            "lr_scheduler": {
                "scheduler": scheduler,
                "interval": scheduler_interval,
                "frequency": 1
            }
        }

    def vis_to_text_accuracy(self, domain_start, domain_end, acc_fn, domain_start_data, targets):
        # translate the visual domain to text domain
        predicted_t = self.translate(domain_start_data, domain_start, domain_end)
        prediction = self.domain_mods[domain_end].decode(predicted_t)
        return self.domain_mods[domain_end].compute_acc(acc_fn, prediction, targets)

    def manual_backward_with_grad_norm_monitoring(self, losses):
        """
        Args:
            losses: Different losses to monitor separately.

        Returns: Gradient norms for each loss / sub-model couple.
        """
        grad_norms = {}
        last_grads = {}  # we need them to infer grad norm of each loss (and not accumulated gradients)
        for name, loss in losses.items():
            if name not in ["supervision_loss", "cycle_loss", "demi_cycle_loss"]:
                self.manual_backward(loss, retain_graph=True)
                for model_name in ["encoders", "decoders"]:
                    model = getattr(self, model_name)
                    for modality in model.keys():
                        param_group = f"{model_name}_{modality}"

                        grad_norms[f"{name}@{param_group}"] = torch.tensor(0.).type_as(loss) + sum([
                            # remove the already saved gradient that have already been counted in.
                            (p.grad.detach() - val_or_default(last_grads, f"{param_group}@{param_name}", 0)).norm()
                            for param_name, p in model[modality].named_parameters()
                            if p.grad is not None
                        ])
                        # assert grad_norms[f"{name}@{param_group}"] >= 0
                        if torch.isnan(grad_norms[f"{name}@{param_group}"]):
                            print(grad_norms)
                            print(f"{name}@{param_group}")
                            # print(grad_norms[f"{name}@{param_group}"])
                            # print(last_grads)

                        # Keep track of the value of the gradients to avoid counting
                        # them multiple times because of accumulation.
                        for param_name, p in model[modality].named_parameters():
                            if param_name not in last_grads:
                                last_grads[f"{param_group}@{param_name}"] = 0
                            if p.grad is not None:
                                last_grads[f"{param_group}@{param_name}"] += p.grad.detach()
        return grad_norms<|MERGE_RESOLUTION|>--- conflicted
+++ resolved
@@ -341,17 +341,12 @@
         return total_loss, losses
 
     def training_step(self, batch, batch_idx):
-<<<<<<< HEAD
         domains, targets = batch[0], batch[1]
-        opt = self.optimizers()
-=======
->>>>>>> 9cda3f3b
         # remove the sync batch
 
         latents = self.encode_uni_modal(domains)
         latent_targets = self.encode_uni_modal(targets)
 
-<<<<<<< HEAD
         total_loss, losses = self.step(latents, latent_targets, mode="train")
 
         if self.monitor_grad_norms:
@@ -361,17 +356,6 @@
                 self.log(f"grad_norm_{name.replace('@', '_')}", grad_norm, logger=True)
         else:
             self.manual_backward(total_loss)
-
-        opt.step()
-=======
-        total_loss, losses = self.step(latents, sync_latents, sync_supervision, mode="train")
-        #
-        # if self.monitor_grad_norms:
-        #     grad_norms = self.manual_backward_with_grad_norm_monitoring(losses)
-        #     self.grad_norms_bin.log(grad_norms)
-        #     for name, grad_norm in grad_norms.items():
-        #         self.log(f"grad_norm_{name.replace('@', '_')}", grad_norm, logger=True)
->>>>>>> 9cda3f3b
 
         return total_loss
 
@@ -512,27 +496,17 @@
         scheduler_gamma = self.hparams.scheduler_gamma
         if self.hparams.scheduler_mode == "adaptive":
             # Convert into step interval if adaptive mode.
-<<<<<<< HEAD
-            if scheduler_interval == "epoch":
-                size_dataset = len(self.trainer.datamodule.shapes_train)
-                batch_size = self.trainer.datamodule.batch_size
-=======
             size_dataset = len(self.trainer.datamodule.shapes_train["sync_"])
             batch_size = self.trainer.datamodule.batch_size
             if scheduler_interval == "step":
->>>>>>> 9cda3f3b
                 n_step_per_epoch = int(size_dataset / batch_size)
                 scheduler_step /= n_step_per_epoch
             # If less data, we need to do more scheduler steps. Must depend on the synchronised data
-<<<<<<< HEAD
             prop_labelled_image = 1. - self.trainer.datamodule.prop_sync_domains["all"]
-            scheduler_step = int(scheduler_step / prop_labelled_image)
-=======
-            steps_per_new_epoch = int(scheduler_step * (size_dataset * self.trainer.datamodule.prop_labelled_images) / batch_size)
+            steps_per_new_epoch = int(scheduler_step * (size_dataset * prop_labelled_images) / batch_size)
             scheduler_step = max(1, steps_per_new_epoch)
             scheduler_interval = "step"
             print(f"Scheduler will be updated every {scheduler_step} step(s).")
->>>>>>> 9cda3f3b
 
         scheduler = torch.optim.lr_scheduler.StepLR(optimizer, scheduler_step, scheduler_gamma)
         return {

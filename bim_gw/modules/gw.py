--- conflicted
+++ resolved
@@ -200,7 +200,21 @@
         z = self.translate(x, domain_name_start, domain_name_inter)
         return self.translate(z, domain_name_inter, domain_name_start)
 
-<<<<<<< HEAD
+    def schedule_loss_coef_step(self):
+        for loss_name in ["demi_cycles", "cycles", "supervision", "cosine"]:
+            if loss_name in self.loss_schedules:
+                coef = getattr(self, f"loss_coef_{loss_name}")
+                if (self.current_epoch != 0) and (self.current_epoch % self.loss_schedules[loss_name]["step"] == 0):
+                    setattr(self, f"loss_coef_{loss_name}", coef * self.loss_schedules[loss_name]["gamma"])
+
+    def cosine_loss(self, sync_domains, coefficients=1.):
+        loss = torch.tensor(0.).to(self.device)
+        losses = {}
+        losses_no_coefs = {}
+        cosine_sims = {}
+        total = 0
+        for domain_name_1, domain_1 in sync_domains.items():
+            for domain_name_2, domain_2 in sync_domains.items():
     def cosine_loss(self, latents):
         losses = []
         indiv_losses = {}
@@ -210,127 +224,6 @@
         }
         for domain_name_1, latent_domain_1 in states.items():
             for domain_name_2, latent_domain_2 in states.items():
-=======
-    def schedule_loss_coef_step(self):
-        for loss_name in ["demi_cycles", "cycles", "supervision", "cosine"]:
-            if loss_name in self.loss_schedules:
-                coef = getattr(self, f"loss_coef_{loss_name}")
-                if (self.current_epoch != 0) and (self.current_epoch % self.loss_schedules[loss_name]["step"] == 0):
-                    setattr(self, f"loss_coef_{loss_name}", coef * self.loss_schedules[loss_name]["gamma"])
-
-    def demi_cycle_loss(self, domains, coefficients=1.):
-        loss = torch.tensor(0.).to(self.device)
-        losses = {}
-        losses_no_coefs = {}
-        total = len(domains)
-        for name, domain in domains.items():
-            coef = 1.
-            if isinstance(coefficients, (int, float)):
-                coef = coefficients
-            elif name in coefficients:
-                coef = coefficients[name]
-            assert coef >= 0, "coefs must be positive."
-
-            out = self.demi_cycle(domain, name)
-
-            if not isinstance(domain, tuple):
-                domain = (domain,)
-                out = (out,)
-
-            l = torch.tensor(0.).to(self.device)
-            for k in range(len(domain)):
-                loss_fn = self.loss_fn[f"{name}_{k}"]
-                l += loss_fn(out[k], domain[k]).mean() / total
-            losses[f"loss_demi_cycle_{name}"] = coef * l
-            losses_no_coefs[f"loss_demi_cycle_{name}"] = l
-            loss += losses[f"loss_demi_cycle_{name}"]
-        losses["demi_cycle_loss"] = loss
-        losses_no_coefs["demi_cycle_loss"] = torch.mean(torch.stack(list(losses_no_coefs.values())))
-        return losses["demi_cycle_loss"], losses, losses_no_coefs
-
-    def cycle_loss(self, domains, coefficients=1.):
-        loss = torch.tensor(0.).to(self.device)
-        losses = {}
-        losses_no_coefs = {}
-        n = len(domains)
-        total = n * (n - 1)
-        for domain_name_start, domain in domains.items():
-            for domain_name_inter in domains.keys():
-                if domain_name_start != domain_name_inter:
-                    token = f"{domain_name_start}_through_{domain_name_inter}"
-                    coef = 1.
-                    if isinstance(coefficients, (int, float)):
-                        coef = coefficients
-                    elif token in coefficients:
-                        coef = coefficients[token]
-
-                    out = self.cycle(domain, domain_name_start, domain_name_inter)
-
-                    if not isinstance(domain, tuple):
-                        assert not isinstance(domain, tuple)
-                        domain = (domain,)
-                        out = (out,)
-
-                    l = torch.tensor(0.).to(self.device)
-                    for k in range(len(domain)):
-                        loss_fn = self.loss_fn[f"{domain_name_start}_{k}"]
-                        l += loss_fn(out[k], domain[k]).mean() / total
-                    losses[f"loss_cycle_{token}"] = coef * l
-                    losses_no_coefs[f"loss_cycle_{token}"] = l
-                    loss += losses[f"loss_cycle_{token}"]
-        losses["cycle_loss"] = loss
-        losses_no_coefs["cycle_loss"] = torch.mean(torch.stack(list(losses_no_coefs.values())))
-        return losses["cycle_loss"], losses, losses_no_coefs
-
-    def supervision_loss(self, sync_domains, coefficients=1.):
-        loss = torch.tensor(0.).to(self.device)
-        losses = {}
-        losses_no_coefs = {}
-        total = 0
-        for domain_name_1, domain_1 in sync_domains.items():
-            for domain_name_2, domain_2 in sync_domains.items():
-                if domain_name_1 != domain_name_2:
-                    # project domains into one another
-                    pred_domain_2 = self.translate(domain_1, domain_name_1, domain_name_2)
-
-                    if not isinstance(domain_2, tuple):
-                        assert not isinstance(domain_2, tuple)
-                        domain_2 = (domain_2,)
-                        pred_domain_2 = (pred_domain_2,)
-                    for k in range(len(domain_2)):
-                        if domain_2[k] is not None:
-                            token = f"{domain_name_1}_to_{domain_name_2}_{k}"
-                            coef = 1.
-                            if isinstance(coefficients, (int, float)):
-                                coef = coefficients
-                            elif token in coefficients:
-                                coef = coefficients[token]
-
-                            loss_fn = self.loss_fn[f"{domain_name_2}_{k}"]
-                            l = loss_fn(pred_domain_2[k], domain_2[k]).mean()
-                            losses[f"loss_supervision_{token}"] = coef * l
-                            losses_no_coefs[f"loss_supervision_{token}"] = l
-                            loss += losses[f"loss_supervision_{token}"]
-                            total += 1
-        if total > 0:
-            for name in losses.keys():
-                losses[name] = losses[name] / total
-                losses_no_coefs[name] = losses_no_coefs[name] / total
-            losses["supervision_loss"] = loss / total
-            losses_no_coefs["supervision_loss"] = torch.mean(torch.stack(list(losses_no_coefs.values())))
-        else:
-            losses["supervision_loss"] = loss
-        return losses["supervision_loss"], losses, losses_no_coefs
-
-    def cosine_loss(self, sync_domains, coefficients=1.):
-        loss = torch.tensor(0.).to(self.device)
-        losses = {}
-        losses_no_coefs = {}
-        cosine_sims = {}
-        total = 0
-        for domain_name_1, domain_1 in sync_domains.items():
-            for domain_name_2, domain_2 in sync_domains.items():
->>>>>>> c39cc111
                 if domain_name_1 != domain_name_2:
                     # project domains into one another
                     indiv_losses[f"cosine_similarity_s_{domain_name_1}-s_{domain_name_2}"] = torch.cosine_similarity(
@@ -338,7 +231,6 @@
 
                     l = F.cosine_embedding_loss(latent_domain_1, latent_domain_2,
                                                 torch.ones(latent_domain_1.size(0)).to(latent_domain_1.device))
-<<<<<<< HEAD
                     indiv_losses[f"cosine_loss_s_{domain_name_1}-s_{domain_name_2}"] = l
                     losses.append(l)
 
@@ -383,72 +275,12 @@
             self.log(f"{mode}{prefix}_{name}_loss", loss, logger=True,
                      add_dataloader_idx=False, batch_size=batch_size)
 
-        return losses["total"], losses
-=======
-                    losses[f"loss_cosine_{token}"] = coef * l
-                    losses_no_coefs[f"loss_cosine_{token}"] = l
-                    loss += losses[f"loss_cosine_{token}"]
-                    total += 1
-        if total > 0:
-            for name in losses.keys():
-                losses[name] = losses[name] / total
-                losses_no_coefs[name] = losses_no_coefs[name] / total
-            losses["cosine_loss"] = loss / total
-            losses_no_coefs["cosine_loss"] = torch.mean(torch.stack(list(losses_no_coefs.values())))
-        else:
-            losses["cosine_loss"] = loss
-        losses_no_coefs.update(cosine_sims)
-        return losses["cosine_loss"], losses, losses_no_coefs
-
-    def step(self, latents, sync_latents, sync_supervision, mode="val", prefix=""):
-        losses = dict()
-        loss_no_coef = dict()
-
-        demi_cycle_loss, l, l_no_coefs = self.demi_cycle_loss(latents, self.loss_coef_demi_cycles)
-        losses.update(l)
-        loss_no_coef.update(l_no_coefs)
-
-        cycle_loss, l, l_no_coefs = self.cycle_loss(latents, self.loss_coef_cycles)
-        losses.update(l)
-        loss_no_coef.update(l_no_coefs)
-
-        supervision_loss, l, l_no_coefs = self.supervision_loss(sync_latents, self.loss_coef_supervision)
-        losses.update(l)
-        loss_no_coef.update(l_no_coefs)
-
-        cosine_loss, l, l_no_coefs = self.cosine_loss(sync_latents, self.loss_coef_cosine)
-        losses.update(l)
-        loss_no_coef.update(l_no_coefs)
-
-        total_loss = demi_cycle_loss + supervision_loss + cycle_loss + cosine_loss
-        total_loss_no_coef = loss_no_coef["demi_cycle_loss"] + loss_no_coef["cycle_loss"] + loss_no_coef[
-            "supervision_loss"] + loss_no_coef["cosine_loss"]
-
-        batch_size = latents[list(latents.keys())[0]].size(0)
-        for name, loss in loss_no_coef.items():
-            self.log(f"{mode}{prefix}_{name}", loss, logger=True,
-                     add_dataloader_idx=False, batch_size=batch_size)
-        self.log(f"{mode}{prefix}_total_loss", total_loss_no_coef, logger=True,
-                 add_dataloader_idx=False, batch_size=batch_size)
-        self.log(f"{mode}{prefix}_total_loss_with_coef", total_loss, logger=True,
-                 add_dataloader_idx=False, batch_size=batch_size)
-
         if mode == "train":
             for coef_name in ["demi_cycles", "cycles", "supervision", "cosine"]:
                 self.log(f"loss_coef_{coef_name}", getattr(self, f"loss_coef_{coef_name}"), add_dataloader_idx=False,
                          batch_size=batch_size)
 
-        # compute accuracies
-        for acc_fn, (domain_name_start, domain_name) in zip(getattr(self, f"{mode}{prefix}_accuracy_metrics"),
-                                                            self.accuracy_metrics_order):
-            predicted_t = self.translate(sync_latents[domain_name_start], domain_name_start, domain_name)
-            prediction = self.domain_mods[domain_name].decode(predicted_t)
-            accuracy = self.domain_mods[domain_name].compute_acc(acc_fn, prediction,
-                                                                 sync_supervision[domain_name])
-            self.log(f"{mode}{prefix}_acc_{domain_name_start}_to_{domain_name}", accuracy, logger=True,
-                     on_step=(mode != "val"), on_epoch=(mode == "val"), add_dataloader_idx=False)
-        return total_loss, losses
->>>>>>> c39cc111
+        return losses["total"], losses
 
     def training_step(self, batch, batch_idx):
         domains, targets = batch[0], batch[1]
@@ -603,13 +435,8 @@
                 n_step_per_epoch = int(size_dataset / batch_size)
                 scheduler_step /= n_step_per_epoch
             # If less data, we need to do more scheduler steps. Must depend on the synchronised data
-<<<<<<< HEAD
             prop_labelled_images = 1. - self.trainer.datamodule.prop_sync_domains["all"]
             steps_per_new_epoch = int(scheduler_step * (size_dataset * prop_labelled_images) / batch_size)
-=======
-            steps_per_new_epoch = int(
-                scheduler_step * (size_dataset * self.trainer.datamodule.prop_labelled_images) / batch_size)
->>>>>>> c39cc111
             scheduler_step = max(1, steps_per_new_epoch)
             scheduler_interval = "step"
             print(f"Scheduler will be updated every {scheduler_step} step(s).")

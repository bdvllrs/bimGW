<<<<<<< HEAD
from typing import Any, Dict
=======
from typing import Any, Dict, Optional
>>>>>>> cd8bd5d8

import numpy as np
import torch
import torchmetrics
from torch import nn
from torch.nn import functional as F

from bim_gw.modules.domain_modules.domain_module import (
    DomainModule,
    DomainSpecs
)
from bim_gw.utils.shapes import generate_dataset
from bim_gw.utils.text_composer.composer import composer
from bim_gw.utils.text_composer.utils import (
    get_choices_from_structure_category, inspect_all_choices
)
from bim_gw.utils.utils import log_if_save_last_images, log_if_save_last_tables
from bim_gw.utils.vae import reparameterize
from .attributes import SimpleShapesAttributes


def make_causal_mask_prog(input_dec, encod_out):
    mask = (torch.triu(
        torch.ones(input_dec.size(1), encod_out.size(1))
    ) == 1).permute(1, 0)
    return mask.float().masked_fill(mask == 0, float('-inf')).masked_fill(
        mask == 1, float(0.)
    ).to(input_dec.device)


def convert_angle(angle):
    return angle + 2 * np.pi * (angle < 0)


def symlog(x, alpha=1):
    return torch.sign(x) * torch.log(1 + alpha * torch.abs(x)) / np.log(
        1 + alpha
    )


def symexp(x, alpha=1):
    return torch.sign(x) * (torch.exp(alpha * torch.abs(x)) - 1) / alpha


class SymLog(nn.Module):
    def __init__(self, alpha=1):
        super(SymLog, self).__init__()
        self.alpha = alpha

    def forward(self, x):
        return symlog(x, self.alpha)

    def inverse(self, x):
        return symexp(x, self.alpha)


class SimpleShapesText(DomainModule):
    def __init__(
        self, z_size, hidden_size, beta, n_classes, imsize, bert_path,
        optim_lr=3e-4, optim_weight_decay=1e-5, scheduler_step=20,
        scheduler_gamma=0.5,
        train_vae=True,
        train_attr_decoders=True,
        optimize_vae_with_attr_regression=False,
        coef_attr_loss=1,
        coef_vae_loss=1
    ):

        super(SimpleShapesText, self).__init__(
            DomainSpecs(
                output_dims={"z": z_size},
                decoder_activation_fn={"z": SymLog()},
                losses={"z": F.mse_loss},
                input_keys=["bert", "text", "choices"],
                latent_keys=["z"],
            )
        )

        self.save_hyperparameters(ignore=["domain_examples"])
        self.n_classes = n_classes
        self.bert_size = 768
        self.z_size = z_size
        self.hidden_size = hidden_size
        self.imsize = imsize
        self.bert_path = bert_path
        self.train_vae = train_vae
        self.train_attr_decoders = train_attr_decoders
        self.optimize_vae_with_attr_regression = \
            optimize_vae_with_attr_regression
        self.coef_attr_loss = coef_attr_loss
        self.coef_vae_loss = coef_vae_loss

        self.text_composer = composer
        self.composer_inspection = inspect_all_choices(composer)

        self.transformer = None
        self.tokenizer = None

        self.attribute_domain = SimpleShapesAttributes(imsize)
        self.attribute_domain.freeze()

        self.encoder = nn.Sequential(
            nn.Linear(self.bert_size, self.bert_size),
            nn.ReLU(),
            nn.Linear(self.bert_size, self.bert_size // 2),
            nn.ReLU(),
            nn.Linear(self.bert_size // 2, self.z_size * 2),
            SymLog(),
        )

        self.decoder = nn.Sequential(
            nn.Linear(self.z_size, self.bert_size // 2),
            nn.ReLU(),
            nn.Linear(self.bert_size // 2, self.bert_size),
            nn.ReLU(),
            nn.Linear(self.bert_size, self.bert_size),
        )

        if not self.train_vae:
            for param in self.encoder.parameters():
                param.requires_grad = False
            for param in self.decoder.parameters():
                param.requires_grad = False
            self.encoder.eval()
            self.decoder.eval()

        self.attribute_encoder = nn.Sequential(
            nn.Linear(self.z_size, self.z_size),
            nn.ReLU(),
            nn.Linear(
                self.z_size, sum(
                    self.attribute_domain.domain_specs.output_dims.values()
                )
            )
        )
        self.grammar_classifiers = nn.ModuleDict(
            {
                name: nn.Sequential(
                    nn.Linear(
                        self.z_size, self.z_size
                    ),
                    nn.ReLU(),
                    nn.Linear(self.z_size, n_outputs)
                )
                for name, n_outputs in self.composer_inspection.items()
            }
        )

        if not self.train_attr_decoders:
            for param in self.attribute_encoder.parameters():
                param.requires_grad = False
            for param in self.grammar_classifiers.parameters():
                param.requires_grad = False
            self.attribute_encoder.eval()
            self.grammar_classifiers.eval()

        self.grammar_train_acc = nn.ModuleDict(
            {name: torchmetrics.Accuracy() for name in
             self.composer_inspection.keys()}
        )
        self.grammar_val_acc = nn.ModuleDict(
            {name: torchmetrics.Accuracy() for name in
             self.composer_inspection.keys()}
        )

<<<<<<< HEAD
        self.domain_examples = domain_examples
=======
        self.domain_examples = None
>>>>>>> cd8bd5d8

        self.register_buffer("log_sigma", torch.tensor(0.))
        self.register_buffer("beta", torch.tensor(beta))

    def encode(self, text_item: Dict[str, Any]):
        z, _ = self.encode_stats(text_item['bert'])
        return {"z": z}

    def get_sentence_predictions(self, z, predictions):
        grammar_prediction = self.get_grammar_prediction(z)
        choices = get_choices_from_structure_category(
            self.text_composer, grammar_prediction
        )
        cls = predictions["cls"].detach().cpu().numpy()
        attributes = predictions["attr"].detach().cpu().numpy()
        # Text
        rotation_x = attributes[:, 3] * 2 - 1
        rotation_y = attributes[:, 4] * 2 - 1
        rotations = convert_angle(np.arctan2(rotation_y, rotation_x))

        sentence_predictions, final_choices = [], []
        for k in range(len(cls)):
            sentence, choice = self.text_composer(
                {
                    "shape": int(cls[k]),
                    "rotation": rotations[k],
                    "color": (attributes[k, 5] * 255, attributes[k, 6] * 255,
                              attributes[k, 7] * 255),
                    "size": attributes[k, 2],
                    "location": (attributes[k, 0], attributes[k, 1])
                }, choices[k]
            )
            sentence_predictions.append(sentence)
            final_choices.append(choice)
        return sentence_predictions, final_choices

    def decode(self, domain_item: Dict[str, torch.Tensor]):
        z_mean = domain_item['z']
        text_latent = self.decoder(z_mean)
        predictions = self.classify(z_mean)
        predictions = self.attribute_domain.decode(predictions)

        sentence_predictions, final_choices = self.get_sentence_predictions(
            z_mean, predictions
        )
        return {
            "bert": text_latent,
            "text": sentence_predictions,
            "choices": final_choices,
        }

    def sample(
        self, size, classes=None, min_scale=10, max_scale=25, min_lightness=46,
        max_lightness=256
    ):
        samples = generate_dataset(
            size, min_scale, max_scale, min_lightness, max_lightness, 32,
            classes
        )
        cls = samples["classes"]
        x, y = samples["locations"][:, 0], samples["locations"][:, 1]
        size = samples["sizes"]
        rotation = samples["rotations"]
        # assert 0 <= rotation <= 1
        # rotation = rotation * 2 * np.pi / 360  # put in radians
        r = samples["colors"][:, 0]
        g = samples["colors"][:, 1]
        b = samples["colors"][:, 2]

        labels, choices = self.text_composer(
            {
                "shape": cls,
                "rotation": rotation,
                "color": (r, g, b),
                "size": size,
                "location": (x, y)
            }
        )
        return None, labels, choices  # TODO: add BERT vectors

    def log_domain_from_latent(
        self, logger, z, name, max_examples=None, step=None
    ):
        predictions = self.attribute_domain.decode(self.classify(z["z"]))
        self.attribute_domain.log_domain(
            logger, predictions, name, max_examples, step=step
        )

        if logger is not None and hasattr(logger, "log_table"):
            sentences, choices = self.get_sentence_predictions(
                z["z"], predictions
            )
            text = [[sentence] for sentence in sentences]
            logger.log_table(
                name + "_s", columns=["Text"], data=text, step=step
            )

    def log_domain(self, logger, x, name, max_examples=None, step=None):
        self.log_domain_from_latent(
            logger, self.encode(x), name, max_examples, step
        )

    def classify(self, z):
        prediction = self.attribute_encoder(z)
        predictions = {}
        last_dim = 0
        for key in self.attribute_domain.domain_specs.latent_keys:
            dim = self.attribute_domain.domain_specs.output_dims[key]
            act_fn = self.attribute_domain.domain_specs.decoder_activation_fn[
                key]
            pred = act_fn(prediction[:, last_dim:last_dim + dim])
            predictions[key] = pred
            last_dim += dim
        return predictions

    def get_grammar_prediction(self, z):
        return {
            name: torch.argmax(
                self.grammar_classifiers[name](z), dim=1
            ).tolist()
            for name in self.grammar_classifiers.keys()
        }

    def encode_stats(self, text_latent):
        z = self.encoder(text_latent)
        return z[:, :self.z_size], z[:, self.z_size:]

    def reconstruction_loss(
        self, x_reconstructed: torch.Tensor, x: torch.Tensor
    ) -> torch.Tensor:
        loss = F.mse_loss(x_reconstructed, x, reduction="sum")
        return loss

    def kl_divergence_loss(
        self, mean: torch.Tensor, logvar: torch.Tensor
    ) -> torch.Tensor:
        kl = -0.5 * torch.sum(1 + logvar - mean.pow(2) - logvar.exp())
        return kl

    def step(self, batch, batch_idx, mode="train"):
        domain, targets = batch["t"], batch["attr"]
        bs = domain["bert"].size(0)
        targets = self.attribute_domain.encode(targets.sub_parts)
        x = domain["bert"]
        z_mean, z_logvar = self.encode_stats(x)
        z = reparameterize(z_mean, z_logvar)
        x_reconstructed = self.decoder(z)

        reconstruction_loss = self.reconstruction_loss(x_reconstructed, x)
        kl_divergence_loss = self.kl_divergence_loss(z_mean, z_logvar)
        vae_loss = (reconstruction_loss + self.beta * kl_divergence_loss) / bs

        self.log(
            f"{mode}/reconstruction_loss", reconstruction_loss, logger=True,
            on_epoch=(mode != "train"), batch_size=bs
        )
        self.log(
            f"{mode}/kl_divergence_loss", kl_divergence_loss, logger=True,
            on_epoch=(mode != "train"), batch_size=bs
        )
        self.log(
            f"{mode}/vae_loss", vae_loss, on_epoch=(mode != "train"),
            batch_size=bs
        )

        z_predictions = z_mean
        if not self.optimize_vae_with_attr_regression:
            z_predictions = z_mean.detach()

        predictions, attribute_losses, attribute_prediction_loss = (
            self.train_attribute_predictions(
                z_predictions, domain, targets, mode=mode
            )
        )
        total_loss = (
                self.coef_vae_loss * vae_loss
                + self.coef_attr_loss * attribute_prediction_loss
        )

        self.log(
            f"{mode}/total_loss", total_loss, on_epoch=(mode != "train"),
            batch_size=bs
        )
        return total_loss

    def train_attribute_predictions(self, x, domain, targets, mode="train"):
        bs = domain["bert"].size(0)
        predictions = self.classify(x)
        losses = {}
        total_loss = 0
        for k, (key, pred) in enumerate(
                predictions.items()
        ):
            loss = self.attribute_domain.domain_specs.losses[key]
            group_loss = loss(pred, targets[key])
            losses[key] = group_loss
            total_loss += group_loss

            self.log(
                f"{mode}/loss_attributes_{k}", group_loss, logger=True,
                on_epoch=(mode != "train"), batch_size=bs
            )

        grammar_coef = 1 / len(self.grammar_classifiers)
        for name, classifier in self.grammar_classifiers.items():
            grammar_prediction = classifier(x.detach())
            loss_grammar = F.cross_entropy(
                grammar_prediction, domain["choices"][name]
            )
            total_loss += grammar_coef * loss_grammar
            acc_fn = self.grammar_train_acc[name] if mode == "train" else \
                self.grammar_val_acc[name]
            res = acc_fn(
                grammar_prediction.softmax(-1), domain["choices"][name]
            )
            self.log(
                f"{mode}/loss_grammar_{name}", loss_grammar, logger=True,
                on_epoch=(mode != "train"), batch_size=bs
            )
            self.log(
                f"{mode}/grammar_{name}_acc", res, on_epoch=(mode != "train"),
                batch_size=bs
            )

        self.log(
            f"{mode}/attribute_grammar_loss", total_loss,
            on_epoch=(mode != "train"),
            batch_size=bs
        )

        return predictions, losses, total_loss

    def training_step(self, batch, batch_idx):
        total_loss = self.step(batch, batch_idx, "train")
        return total_loss

    def validation_step(self, batch, batch_idx):
        total_loss = self.step(batch, batch_idx, "val")
        return total_loss

    def test_step(self, batch, batch_idx):
        total_loss = self.step(batch, batch_idx, "test")
        return total_loss

    def epoch_end(self, mode="val"):
        if self.domain_examples is not None and mode in self.domain_examples:
            domain_examples = self.domain_examples[mode]["in_dist"]
            for logger in self.loggers:
                encoded_s = self.encode(domain_examples["t"])
                predictions = self.classify(encoded_s["z"])
                predictions = self.attribute_domain.decode(predictions)
                sentences, choices = self.get_sentence_predictions(
                    encoded_s["z"], predictions
                )

                text = [[sentence] for sentence in sentences]

                if hasattr(logger, "log_table"):
                    logger.log_table(
                        f"{mode}/predictions_text", columns=["Text"], data=text
                    )

                # Images
                self.attribute_domain.log_domain(
                    logger, predictions, f"{mode}/predictions_reconstruction"
                )

                if self.current_epoch == 0:
                    with log_if_save_last_images(logger):
                        with log_if_save_last_tables(logger):
                            self.attribute_domain.log_domain(
                                logger, domain_examples["attr"].sub_parts,
                                f"{mode}/target_reconstruction"
                            )
                            if hasattr(logger, "log_table"):
                                logger.log_table(
                                    f"{mode}/target_text", columns=["Text"],
                                    data=[
                                        [domain_examples['t']["text"][k]]
                                        for k in range(
                                            len(domain_examples['t']["text"])
                                        )
                                    ]
                                )

    def validation_epoch_end(self, outputs):
        self.epoch_end("val")

    def test_epoch_end(self, outputs):
        self.epoch_end("test")

<<<<<<< HEAD
    def on_fit_start(self) -> None:
=======
    def setup(self, stage: Optional[str] = None) -> None:
        if not hasattr(self.trainer.datamodule, "domain_examples"):
            return
        if stage in ["fit", "validate", "test"]:
            self.domain_examples = self.trainer.datamodule.domain_examples

    def on_fit_start(self) -> None:
        if self.domain_examples is None:
            return
>>>>>>> cd8bd5d8
        for dist_examples in self.domain_examples.values():
            for examples in dist_examples.values():
                for domain_examples in examples.values():
                    domain_examples.to_device(self.device)

    def configure_optimizers(self):
        params = [p for p in self.parameters() if p.requires_grad]
        optimizer = torch.optim.Adam(
            params, lr=self.hparams.optim_lr,
            weight_decay=self.hparams.optim_weight_decay
        )
        scheduler = torch.optim.lr_scheduler.StepLR(
            optimizer, self.hparams.scheduler_step,
            self.hparams.scheduler_gamma
        )
        return [optimizer], [scheduler]<|MERGE_RESOLUTION|>--- conflicted
+++ resolved
@@ -1,8 +1,4 @@
-<<<<<<< HEAD
-from typing import Any, Dict
-=======
 from typing import Any, Dict, Optional
->>>>>>> cd8bd5d8
 
 import numpy as np
 import torch
@@ -168,11 +164,7 @@
              self.composer_inspection.keys()}
         )
 
-<<<<<<< HEAD
-        self.domain_examples = domain_examples
-=======
         self.domain_examples = None
->>>>>>> cd8bd5d8
 
         self.register_buffer("log_sigma", torch.tensor(0.))
         self.register_buffer("beta", torch.tensor(beta))
@@ -464,9 +456,6 @@
     def test_epoch_end(self, outputs):
         self.epoch_end("test")
 
-<<<<<<< HEAD
-    def on_fit_start(self) -> None:
-=======
     def setup(self, stage: Optional[str] = None) -> None:
         if not hasattr(self.trainer.datamodule, "domain_examples"):
             return
@@ -476,7 +465,6 @@
     def on_fit_start(self) -> None:
         if self.domain_examples is None:
             return
->>>>>>> cd8bd5d8
         for dist_examples in self.domain_examples.values():
             for examples in dist_examples.values():
                 for domain_examples in examples.values():

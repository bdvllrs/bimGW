--- conflicted
+++ resolved
@@ -36,11 +36,7 @@
             )
         )
 
-<<<<<<< HEAD
-        self.save_hyperparameters(ignore=["validation_reconstruction_images"])
-=======
         self.save_hyperparameters()
->>>>>>> cd8bd5d8
 
         self.image_size = image_size
         assert channel_num in [1, 3]
@@ -203,38 +199,6 @@
                 sampled_images = self.decoder(self.validation_sampling_z)
                 log_image(logger, sampled_images, f"{mode}_sampling")
 
-<<<<<<< HEAD
-                # # FID
-                # fid, mse = compute_FID(
-                #     self.trainer.datamodule.inception_stats_path_train,
-                #     self.trainer.datamodule.val_dataloader()[0],
-                #     self, self.z_size, [self.image_size,
-                #     self.image_size],
-                #     self.device, self.n_FID_samples
-                # )
-                # self.log(f"{mode}_fid", fid)
-                # # self.print("FID: ", fid)
-                # self.log(f"{mode}_mse", mse)
-
-                #
-                # stat_train = np.load(
-                # self.trainer.datamodule.inception_stats_path_train,
-                # allow_pickle=True).item()
-                # mu_dataset_train = stat_train['mu']
-                # sigma_dataset_train = stat_train['sigma']
-                #
-                # stat_test = np.load(
-                # self.trainer.datamodule.inception_stats_path_val,
-                # allow_pickle=True).item()
-                # mu_dataset_test = stat_test['mu']
-                # sigma_dataset_test = stat_test['sigma']
-                #
-                # fid_value = calculate_frechet_distance(mu_dataset_train,
-                # sigma_dataset_train, mu_dataset_test, sigma_dataset_test)
-                # self.print("FID test: ", fid_value)
-
-=======
->>>>>>> cd8bd5d8
     def validation_epoch_end(self, outputs):
         self.epoch_end(outputs, mode="val")
 
@@ -254,8 +218,6 @@
 
     def log_domain(self, logger, x, title, max_examples=None, step=None):
         log_image(logger, x["img"][:max_examples], title, step)
-<<<<<<< HEAD
-=======
 
     def setup(self, stage: Optional[str] = None) -> None:
         if not hasattr(self.trainer.datamodule, "domain_examples"):
@@ -269,7 +231,6 @@
         if self.validation_reconstruction_images is None:
             return
         self.validation_reconstruction_images.to(self.device)
->>>>>>> cd8bd5d8
 
 
 class CEncoderV2(nn.Module):

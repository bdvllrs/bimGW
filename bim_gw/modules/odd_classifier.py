import torch.optim
import torchmetrics
from pytorch_lightning import LightningModule
from torch import nn


class OddClassifier(LightningModule):
    def __init__(self, unimodal_encoders, encoders, z_size, optimizer_lr=1e-3, optimizer_weight_decay=1e-5):
        super(OddClassifier, self).__init__()
        self.save_hyperparameters(ignore=["encoder"])
        self.unimodal_encoders = nn.ModuleDict(unimodal_encoders)
        self.encoders = nn.ModuleDict(encoders)
        self.z_size = z_size

        for mod in unimodal_encoders.values():
            mod.freeze()  # insures that all modules are frozen

        self.train_acc = {name: torchmetrics.Accuracy() for name in unimodal_encoders.keys()}
        self.val_acc = {name: torchmetrics.Accuracy() for name in unimodal_encoders.keys()}

        self.classifier = nn.Sequential(
            nn.Linear(self.z_size * 3, 16),
            nn.ReLU(),
            nn.Linear(16, 3)
        )

    def step(self, batch, mode="train"):
        latents = {
            name: torch.cat([
                    self.encoders[name](self.unimodal_encoders[name](batch[name][0])),
                    self.encoders[name](self.unimodal_encoders[name](batch[name][1])),
                    self.encoders[name](self.unimodal_encoders[name](batch[name][2])),
                ], dim=1)
            for name in self.unimodal_encoders.keys()
        }

        predictions = {
            name: self.classifier(latents[name])
            for name in self.unimodal_encoders.keys()
        }
        losses = {
            name: torch.nn.functional.cross_entropy(predictions[name], batch['label'])
            for name in self.unimodal_encoders.keys()
        }
        for name in losses.keys():
            self.log(f"{mode}_{name}_loss", losses[name])
<<<<<<< HEAD
            acc_fn = self.train_acc if mode == "train" else self.val_acc
=======
            acc_fn = self.train_acc[name] if mode == "train" else self.val_acc[name]
>>>>>>> 0c8f2e72
            res = acc_fn(predictions[name].softmax(-1), batch['label'])
            self.log(f"{mode}_{name}_acc", res, on_epoch=(mode=="val"))
        self.log(f"{mode}_loss", losses["v"])
        return losses["v"]

    def training_step(self, batch, batch_idx):
        loss = self.step(batch, mode="train")
        return loss

    def validation_step(self, batch, batch_idx):
        loss = self.step(batch, mode="val")
        return loss

    def configure_optimizers(self):
        params = [p for p in self.parameters() if p.requires_grad]
        return torch.optim.Adam(params, lr=self.hparams.optimizer_lr, weight_decay=self.hparams.optimizer_weight_decay)<|MERGE_RESOLUTION|>--- conflicted
+++ resolved
@@ -44,11 +44,7 @@
         }
         for name in losses.keys():
             self.log(f"{mode}_{name}_loss", losses[name])
-<<<<<<< HEAD
-            acc_fn = self.train_acc if mode == "train" else self.val_acc
-=======
             acc_fn = self.train_acc[name] if mode == "train" else self.val_acc[name]
->>>>>>> 0c8f2e72
             res = acc_fn(predictions[name].softmax(-1), batch['label'])
             self.log(f"{mode}_{name}_acc", res, on_epoch=(mode=="val"))
         self.log(f"{mode}_loss", losses["v"])

--- conflicted
+++ resolved
@@ -1,10 +1,7 @@
 from bim_gw.datasets import CIFARData
 from bim_gw.datasets import ImageNetData
 from bim_gw.datasets.simple_shapes import SimpleShapesData
-<<<<<<< HEAD
 from bim_gw.modules.language_model import ShapesLM, ShapesAttributesLM
-=======
->>>>>>> 7ebb6cbe
 
 
 def load_dataset(args, local_args, **kwargs):
@@ -32,7 +29,6 @@
                                 local_args.selected_domains,
                                 pre_saved_latent_paths)
     else:
-<<<<<<< HEAD
         raise ValueError("The requested dataset is not implemented.")
 
 
@@ -43,7 +39,4 @@
         lm = ShapesLM.load_from_checkpoint(
             args.global_workspace.lm_checkpoint,
             bert_path=args.global_workspace.bert_path)
-    return lm
-=======
-        raise ValueError("The requested dataset is not implemented.")
->>>>>>> 7ebb6cbe
+    return lm
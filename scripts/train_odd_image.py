--- conflicted
+++ resolved
@@ -59,14 +59,9 @@
 if __name__ == "__main__":
     args = get_args(debug=int(os.getenv("DEBUG", 0)))
 
-<<<<<<< HEAD
-    # item = get_csv_data(pd.read_csv(args.odd_image.csv_ids), args)
-    # args.odd_image.slurm_id = item['name'].split("-")[1]
-=======
     if args.odd_image.csv_ids is not None:
         item = get_csv_data(pd.read_csv(args.odd_image.csv_ids), args)
         args.odd_image.slurm_id = item['name'].split("-")[1]
->>>>>>> 7fc422da
 
     data = OddImageDataModule(args.simple_shapes_path, args.global_workspace.load_pre_saved_latents,
                               args.odd_image.batch_size, args.dataloader.num_workers,
@@ -87,14 +82,9 @@
         load_domains = ["v"]
         encoders = {name: encoder for name in load_domains}
     else:
-<<<<<<< HEAD
-        # path = find_best_epoch(args.odd_image.encoder_path)
-        path = args.odd_image.encoder_path
-=======
         path = args.odd_image.encoder_path
         if not os.path.isfile(path) and os.path.isdir(path):
             path = find_best_epoch(path)
->>>>>>> 7fc422da
         global_workspace = GlobalWorkspace.load_from_checkpoint(path,
                                                                 domain_mods=get_domains(args, data), strict=False)
         load_domains = global_workspace.domain_names

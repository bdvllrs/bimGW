import matplotlib.pyplot as plt
import numpy as np

from bim_gw.utils.csv import CSVLog


def load_data():
    # data.append({
    #     "n_images": float(row[5]) * 500_000,
    #     "sup_coef": float(row[6]),
    #     "demicycle_coef": float(row[7]),
    #     "cycle_coef": float(row[8]),
    #     "z_size": int(row[4]),
    #     "sup_loss": float(row[9]),
    #     "nepochs": int(float(row[10])),
    #     "id": token
    # })
    log = CSVLog("../data/bim-gw.csv")
    return log.data


def get_x_y(d, cond):
    kept_data = []
    labels = []
    job_ids = []
    for row in d:
        if cond(row):
            kept_data.append(row["sup_loss"])
            labels.append(row["n_images"])
            job_ids.append(row["id"])
    if len(kept_data):
        labels, kept_data, job_ids = zip(*sorted(zip(labels, kept_data, job_ids), key=lambda e: e[0]))
    return labels, kept_data, job_ids


def cond_losses(*, demi_cycle, cycle, supervision):
    def aux(row):
        return (
            ((row['parameters/losses/coefs/demi_cycles'] == 0 and not demi_cycle) or
            (row['parameters/losses/coefs/demi_cycles'] != 0 and demi_cycle)) and

            ((row['parameters/losses/coefs/cycles'] == 0 and not cycle) or
             (row['parameters/losses/coefs/cycles'] != 0 and cycle)) and

            ((row['parameters/losses/coefs/supervision'] == 0 and not supervision) or
             (row['parameters/losses/coefs/supervision'] != 0 and supervision))
        )
    return aux


if __name__ == '__main__':
    log = CSVLog("../data/bim-gw.csv")
    log = log.add_token_column()
    # log = log.filter_between("_token", 609, 846)
<<<<<<< HEAD
    log = log.filter_between("_token", 1045, 1097)
    log = log.add_column("n_images", lambda row: int(row["prop_lab_images"] * 500_000))

    alpha = 4
    min_epoch = 30
    seed = 42
=======
    log = log.filter_between("_token", 1371, 1564)
    log = log.add_column("n_images", lambda row: int(row["prop_lab_images"] * 500_000))

    alpha = 4
    min_epoch = 95
    seeds = [0, 1, 2, 3, 4]
>>>>>>> 5fb5bd5d
    losses = {"loss": ""}
    # z_size = 4
    log = log.filter_in("parameters/seed", seeds).filter_between('training/epoch (last)', min_epoch)
    log = log.filter_eq('gw_z_size', 12)

    loss_parts = {
        # "Demi-cycles": cond_losses(demi_cycle=True, cycle=False, supervision=False),
        # "Complete cycles": cond_losses(demi_cycle=False, cycle=True, supervision=False),
        "Supervision": cond_losses(demi_cycle=False, cycle=False, supervision=True),
        # "Cycles": cond_losses(demi_cycle=True, cycle=True, supervision=False),
        "Demi cycles + Supervision": cond_losses(demi_cycle=True, cycle=False, supervision=True),
        "Complete cycles + Supervision": cond_losses(demi_cycle=False, cycle=True, supervision=True),
        "All losses": cond_losses(demi_cycle=True, cycle=True, supervision=True),
    }

    alphas = {
        "Supervision": 1,
        "Demi cycles + Supervision": 1,
        "Complete cycles + Supervision": 1,
        "All losses": 1,

    }

    loss_name = 'supervision'


    for used_loss, loss_label in losses.items():
        for k, (label, cond) in enumerate(loss_parts.items()):
<<<<<<< HEAD
            l = log.filter_neq(f'metrics/val_in_dist_supervision_{used_loss} (last)', '')
            l = l.filter(cond)
            if label != "Supervision":
                l = l.filter_eq("parameters/losses/coefs/supervision", alpha)
            lf = l.filter_between('metrics/epoch (last)', min_epoch)
            x, y, ids = lf.zip(['n_images', f'metrics/val_in_dist_supervision_{used_loss} (last)', '_token'], sort=lambda e: e[0])
            line = plt.loglog(x, y, "x-", alpha=alphas[label], label=label)
=======
            l = log.filter_neq(f'training/val_in_dist_{loss_name}_{used_loss} (last)', '')
            l = l.filter(cond)
            if label != "Supervision":
                l = l.filter_eq("parameters/losses/coefs/supervision", alpha)
            lf = l.filter_between('training/epoch (last)', min_epoch)
            n_images = sorted(np.unique(lf.values("n_images")))
            x = []
            y = []
            err = []
            n_runs = []
            for n_image in n_images:
                lf = l.filter_between('training/epoch (last)', min_epoch)
                lf = lf.filter_eq("n_images", n_image)
                x.append(n_image)
                values = np.array(lf.values(f'training/val_in_dist_{loss_name}_{used_loss} (last)'))
                # assert values.shape[0] == len(seeds)
                n_runs.append(values.shape[0])
                y.append(np.mean(values))
                err.append(np.std(values))

            plt.errorbar(x, y, yerr=np.divide(np.array(err), np.sqrt(n_runs)), alpha=alphas[label], label=label)
            # x, y, ids = lf.zip(['n_images', f'training/val_in_dist_supervision_{used_loss} (last)', '_token'], sort=lambda e: e[0])
            # line = plt.loglog(x, y, "x-", alpha=alphas[label], label=label)
>>>>>>> 5fb5bd5d

            # lf = l.filter_between('metrics/epoch (last)', 90)
            # x, y = lf.zip(['n_images', f'metrics/val_loss_supervision_{used_loss} (last)'], sort=lambda e: e[0])
            # if k == len(loss_parts.keys()) - 1:
            #     plt.loglog(x, y, "x", c=line[0].get_color(), label="Trained with at least 80 epochs.")
            # else:
            #     plt.loglog(x, y, "x", c=line[0].get_color())

        # plt.gca().set_yscale("log")
        plt.gca().set_xscale("log")
        plt.title("Effect of losses")
        plt.xlabel("Number of synchronized examples")
        plt.ylabel(f"Averaged {loss_name} loss on the validation set")
        legend = plt.legend()
        for t in legend.get_texts():
            t.set_alpha(alphas[t.get_text()])
        plt.show()<|MERGE_RESOLUTION|>--- conflicted
+++ resolved
@@ -52,21 +52,12 @@
     log = CSVLog("../data/bim-gw.csv")
     log = log.add_token_column()
     # log = log.filter_between("_token", 609, 846)
-<<<<<<< HEAD
-    log = log.filter_between("_token", 1045, 1097)
-    log = log.add_column("n_images", lambda row: int(row["prop_lab_images"] * 500_000))
-
-    alpha = 4
-    min_epoch = 30
-    seed = 42
-=======
     log = log.filter_between("_token", 1371, 1564)
     log = log.add_column("n_images", lambda row: int(row["prop_lab_images"] * 500_000))
 
     alpha = 4
     min_epoch = 95
     seeds = [0, 1, 2, 3, 4]
->>>>>>> 5fb5bd5d
     losses = {"loss": ""}
     # z_size = 4
     log = log.filter_in("parameters/seed", seeds).filter_between('training/epoch (last)', min_epoch)
@@ -95,15 +86,6 @@
 
     for used_loss, loss_label in losses.items():
         for k, (label, cond) in enumerate(loss_parts.items()):
-<<<<<<< HEAD
-            l = log.filter_neq(f'metrics/val_in_dist_supervision_{used_loss} (last)', '')
-            l = l.filter(cond)
-            if label != "Supervision":
-                l = l.filter_eq("parameters/losses/coefs/supervision", alpha)
-            lf = l.filter_between('metrics/epoch (last)', min_epoch)
-            x, y, ids = lf.zip(['n_images', f'metrics/val_in_dist_supervision_{used_loss} (last)', '_token'], sort=lambda e: e[0])
-            line = plt.loglog(x, y, "x-", alpha=alphas[label], label=label)
-=======
             l = log.filter_neq(f'training/val_in_dist_{loss_name}_{used_loss} (last)', '')
             l = l.filter(cond)
             if label != "Supervision":
@@ -127,7 +109,6 @@
             plt.errorbar(x, y, yerr=np.divide(np.array(err), np.sqrt(n_runs)), alpha=alphas[label], label=label)
             # x, y, ids = lf.zip(['n_images', f'training/val_in_dist_supervision_{used_loss} (last)', '_token'], sort=lambda e: e[0])
             # line = plt.loglog(x, y, "x-", alpha=alphas[label], label=label)
->>>>>>> 5fb5bd5d
 
             # lf = l.filter_between('metrics/epoch (last)', 90)
             # x, y = lf.zip(['n_images', f'metrics/val_loss_supervision_{used_loss} (last)'], sort=lambda e: e[0])
